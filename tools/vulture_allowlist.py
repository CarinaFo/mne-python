--- conflicted
+++ resolved
@@ -148,8 +148,4 @@
 _qt_get_stylesheet
 
 # used in tutorial, not sure why shows up
-<<<<<<< HEAD
-plot_cluster
-=======
-plot_cluster_time_sensor
->>>>>>> 78829b43
+plot_cluster_time_sensor