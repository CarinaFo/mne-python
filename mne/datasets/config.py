--- conflicted
+++ resolved
@@ -87,11 +87,7 @@
 # update the checksum in the MNE_DATASETS dict below, and change version
 # here: ↓↓↓↓↓↓↓↓
 RELEASES = dict(
-<<<<<<< HEAD
-    testing="0.152",
-=======
     testing="0.154",
->>>>>>> 78829b43
     misc="0.30",
     phantom_kit="0.2",
     ucl_opm_auditory="0.2",
