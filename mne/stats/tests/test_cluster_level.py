--- conflicted
+++ resolved
@@ -6,7 +6,6 @@
 from functools import partial
 
 import numpy as np
-import pandas as pd
 import pytest
 from numpy.testing import (
     assert_allclose,
@@ -882,10 +881,7 @@
 
 def test_compare_old_and_new_cluster_api():
     """Test for same results from old and new APIs."""
-<<<<<<< HEAD
-=======
     pd = pytest.importorskip("pandas")
->>>>>>> 78829b43
     condition1_1d, condition2_1d, condition1_2d, condition2_2d = _get_conditions()
     df_1d = pd.DataFrame(
         dict(
